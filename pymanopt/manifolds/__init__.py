__all__ = [
    "ComplexCircle",
    "ComplexGrassmann",
    "Elliptope",
    "Euclidean",
    "FixedRankEmbedded",
    "Grassmann",
    "Oblique",
    "Positive",
    "PSDFixedRank",
    "PSDFixedRankComplex",
    "Product",
    "SkewSymmetric",
    "SpecialOrthogonalGroup",
    "Sphere",
    "SphereSubspaceComplementIntersection",
    "SphereSubspaceIntersection",
    "Stiefel",
    "Symmetric",
    "SymmetricPositiveDefinite",
<<<<<<< HEAD
=======
    "PoincareBall",
>>>>>>> 372b1bd4
]

from .complex_circle import ComplexCircle
from .euclidean import Euclidean, SkewSymmetric, Symmetric
from .fixed_rank import FixedRankEmbedded
<<<<<<< HEAD
from .grassmann import ComplexGrassmann, Grassmann
=======
from .grassmann import Grassmann
from .hyperbolic import PoincareBall
>>>>>>> 372b1bd4
from .oblique import Oblique
from .positive import Positive
from .positive_definite import SymmetricPositiveDefinite
from .product import Product
<<<<<<< HEAD
from .psd import Elliptope, PSDFixedRank, PSDFixedRankComplex
=======
from .psd import (
    Elliptope,
    PSDFixedRank,
    PSDFixedRankComplex,
    SymmetricPositiveDefinite,
)
>>>>>>> 372b1bd4
from .special_orthogonal_group import SpecialOrthogonalGroup
from .sphere import (
    Sphere,
    SphereSubspaceComplementIntersection,
    SphereSubspaceIntersection,
)
<<<<<<< HEAD
from .stiefel import Stiefel
=======
from .stiefel import Stiefel
from .strictly_positive_vectors import StrictlyPositiveVectors
>>>>>>> 372b1bd4
<|MERGE_RESOLUTION|>--- conflicted
+++ resolved
@@ -6,9 +6,10 @@
     "FixedRankEmbedded",
     "Grassmann",
     "Oblique",
-    "Positive",
     "PSDFixedRank",
     "PSDFixedRankComplex",
+    "PoincareBall",
+    "Positive",
     "Product",
     "SkewSymmetric",
     "SpecialOrthogonalGroup",
@@ -18,44 +19,22 @@
     "Stiefel",
     "Symmetric",
     "SymmetricPositiveDefinite",
-<<<<<<< HEAD
-=======
-    "PoincareBall",
->>>>>>> 372b1bd4
 ]
 
 from .complex_circle import ComplexCircle
 from .euclidean import Euclidean, SkewSymmetric, Symmetric
 from .fixed_rank import FixedRankEmbedded
-<<<<<<< HEAD
 from .grassmann import ComplexGrassmann, Grassmann
-=======
-from .grassmann import Grassmann
 from .hyperbolic import PoincareBall
->>>>>>> 372b1bd4
 from .oblique import Oblique
 from .positive import Positive
 from .positive_definite import SymmetricPositiveDefinite
 from .product import Product
-<<<<<<< HEAD
 from .psd import Elliptope, PSDFixedRank, PSDFixedRankComplex
-=======
-from .psd import (
-    Elliptope,
-    PSDFixedRank,
-    PSDFixedRankComplex,
-    SymmetricPositiveDefinite,
-)
->>>>>>> 372b1bd4
 from .special_orthogonal_group import SpecialOrthogonalGroup
 from .sphere import (
     Sphere,
     SphereSubspaceComplementIntersection,
     SphereSubspaceIntersection,
 )
-<<<<<<< HEAD
-from .stiefel import Stiefel
-=======
-from .stiefel import Stiefel
-from .strictly_positive_vectors import StrictlyPositiveVectors
->>>>>>> 372b1bd4
+from .stiefel import Stiefel